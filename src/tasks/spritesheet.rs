--- conflicted
+++ resolved
@@ -9,14 +9,7 @@
 use vek::Rgba;
 
 use crate::config;
-<<<<<<< HEAD
-use crate::shader::Camera;
-use crate::color::vek_rgba_to_image_rgba;
-use crate::loaders::{self, LoaderError, gltf::GltfFile};
-use crate::scale::{copy, scale_with};
 use crate::model::Scene;
-=======
-use crate::model::Model;
 use crate::camera::Camera;
 use crate::loaders::{self, LoaderError, gltf::GltfFile};
 use crate::renderer::{ThreadRenderContext, BeginRenderError};
@@ -31,7 +24,6 @@
     ReadError(#[from] glium::ReadError),
     IOError(#[from] io::Error),
 }
->>>>>>> 40e562bb
 
 /// The dimensions of an image (in pixels)
 #[derive(Debug, Clone, Copy, PartialEq, Eq)]
